--- conflicted
+++ resolved
@@ -11,10 +11,7 @@
 
     private ElapsedTime timer;
     boolean finished;
-<<<<<<< HEAD
-=======
 
->>>>>>> b0ac4b48
     // constructor
     public IntakeCommand() {
 
@@ -30,10 +27,6 @@
     @Override
     public void initialize() {
 
-<<<<<<< HEAD
-        //RobotContainer.intake.intakeRun();
-=======
->>>>>>> b0ac4b48
         timer.reset();
         finished = false;
     }
@@ -41,10 +34,6 @@
     // This method is called periodically while command is active
     @Override
     public void execute() {
-<<<<<<< HEAD
-
-=======
->>>>>>> b0ac4b48
         if (timer.seconds()>5.0 || (RobotContainer.colour.isLeftArtifactPresent() && RobotContainer.colour.isRightArtifactPresent() && RobotContainer.colour.isRampArtifactPresent())){
             finished = true;
             RobotContainer.intake.intakeStop();

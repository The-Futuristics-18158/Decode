--- conflicted
+++ resolved
@@ -18,12 +18,6 @@
 import org.firstinspires.ftc.teamcode.Commands.Drive.ManualDrive;
 import org.firstinspires.ftc.teamcode.Commands.Intake.HuntModeCommand;
 import org.firstinspires.ftc.teamcode.Commands.Intake.IntakeCommand;
-<<<<<<< HEAD
-=======
-import org.firstinspires.ftc.teamcode.Commands.Shoot.DefaultShooterSpeed;
-import org.firstinspires.ftc.teamcode.Commands.Shoot.ShootGreen;
-import org.firstinspires.ftc.teamcode.Commands.Shoot.ShootPurple;
->>>>>>> b0ac4b48
 import org.firstinspires.ftc.teamcode.Subsystems.SensorsAndCameras.ColourSensor;
 import org.firstinspires.ftc.teamcode.Subsystems.Odometry.DriveTrain;
 import org.firstinspires.ftc.teamcode.Subsystems.FlywheelSubsystem;
@@ -74,11 +68,7 @@
     public static UptakeSubsystem uptake;
     public static Obelisk obelisk;
     public static GoalTargeting targeting;
-<<<<<<< HEAD
     public static ShotBlockServo shotblock;
-=======
-    public static ShotBlockServo shotblockservo;
->>>>>>> b0ac4b48
 
     // Angle of the robot at the start of auto
     public static double RedStartAngle = 90;
@@ -136,11 +126,7 @@
         uptake = new UptakeSubsystem();
         obelisk = new Obelisk();
         targeting = new GoalTargeting();
-<<<<<<< HEAD
         shotblock = new ShotBlockServo();
-=======
-        shotblockservo = new ShotBlockServo();
->>>>>>> b0ac4b48
     }
 
     // Robot initialization for teleop - This runs once at initialization of teleop
@@ -177,10 +163,6 @@
         //driverOp.getGamepadButton(GamepadKeys.Button.DPAD_UP).whenHeld(new SpinUpAimAndShoot());
 
 
-<<<<<<< HEAD
-=======
-        driverOp.getGamepadButton(GamepadKeys.Button.START).whenPressed(new InstantCommand(()-> shooter.SetFlywheelSpeed(targeting.CalculateSpeed())));
->>>>>>> b0ac4b48
         // example sequential command
         //driverOp.getGamepadButton(GamepadKeys.Button.Y).whileHeld(new ExampleCommandGroup());
 
